<<<<<<< HEAD
pub mod entry;
pub mod parameters;
=======
pub mod grouping;
>>>>>>> 2af43cd5
pub mod path;<|MERGE_RESOLUTION|>--- conflicted
+++ resolved
@@ -1,7 +1,4 @@
-<<<<<<< HEAD
 pub mod entry;
+pub mod grouping;
 pub mod parameters;
-=======
-pub mod grouping;
->>>>>>> 2af43cd5
 pub mod path;