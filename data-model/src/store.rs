use std::{
    error::Error,
    fmt::{Debug, Display},
    future::Future,
};

use ufotofu::{local_nb::Producer, nb::BulkProducer};

use crate::{
    entry::AuthorisedEntry,
    grouping::{Area, AreaOfInterest, Range3d},
    parameters::{AuthorisationToken, NamespaceId, PayloadDigest, SubspaceId},
    LengthyAuthorisedEntry, LengthyEntry, Path,
};

/// Returned when an entry could be ingested into a [`Store`].
#[derive(Debug, Clone)]
pub enum EntryIngestionSuccess<
    const MCL: usize,
    const MCC: usize,
    const MPL: usize,
    N: NamespaceId,
    S: SubspaceId,
    PD: PayloadDigest,
    AT: AuthorisationToken<MCL, MCC, MPL, N, S, PD>,
> {
    /// The entry was successfully ingested.
    Success,
    /// The entry was not ingested because a newer entry with same
    Obsolete {
        /// The obsolete entry which was not ingested.
        obsolete: AuthorisedEntry<MCL, MCC, MPL, N, S, PD, AT>,
        /// The newer entry which was not overwritten.
        newer: AuthorisedEntry<MCL, MCC, MPL, N, S, PD, AT>,
    },
}

/// Returned when an entry cannot be ingested into a [`Store`].
#[derive(Debug, Clone)]
pub enum EntryIngestionError<
    const MCL: usize,
    const MCC: usize,
    const MPL: usize,
    N: NamespaceId,
    S: SubspaceId,
    PD: PayloadDigest,
    AT,
    OE: Display + Error,
> {
    /// The entry belonged to another namespace.
    WrongNamespace(AuthorisedEntry<MCL, MCC, MPL, N, S, PD, AT>),
    /// The ingestion would have triggered prefix pruning when that was not desired.
    PruningPrevented,
    /// Something specific to this store implementation went wrong.
    OperationsError(OE),
}

impl<
        const MCL: usize,
        const MCC: usize,
        const MPL: usize,
        N: NamespaceId,
        S: SubspaceId,
        PD: PayloadDigest,
        AT,
        OE: Display + Error,
    > Display for EntryIngestionError<MCL, MCC, MPL, N, S, PD, AT, OE>
{
    fn fmt(&self, f: &mut std::fmt::Formatter<'_>) -> std::fmt::Result {
        match self {
            EntryIngestionError::WrongNamespace(_) => {
                write!(f, "Tried to ingest an entry from a different namespace.")
            }
            EntryIngestionError::PruningPrevented => {
                write!(f, "Entry ingestion would have triggered undesired pruning.")
            }
            EntryIngestionError::OperationsError(err) => Display::fmt(err, f),
        }
    }
}

impl<
        const MCL: usize,
        const MCC: usize,
        const MPL: usize,
        N: NamespaceId + Debug,
        S: SubspaceId + Debug,
        PD: PayloadDigest + Debug,
        AT: Debug,
        OE: Display + Error,
    > Error for EntryIngestionError<MCL, MCC, MPL, N, S, PD, AT, OE>
{
}

/// A tuple of an [`AuthorisedEntry`] and how a [`Store`] responded to its ingestion.
pub type BulkIngestionResult<
    const MCL: usize,
    const MCC: usize,
    const MPL: usize,
    N,
    S,
    PD,
    AT,
    OE,
> = (
    AuthorisedEntry<MCL, MCC, MPL, N, S, PD, AT>,
    Result<
        EntryIngestionSuccess<MCL, MCC, MPL, N, S, PD, AT>,
        EntryIngestionError<MCL, MCC, MPL, N, S, PD, AT, OE>,
    >,
);

/// Returned when a bulk ingestion failed due to a consumer error.
#[derive(Debug, Clone)]
pub struct BulkIngestionError<
    const MCL: usize,
    const MCC: usize,
    const MPL: usize,
    N: NamespaceId,
    S: SubspaceId,
    PD: PayloadDigest,
    AT: AuthorisationToken<MCL, MCC, MPL, N, S, PD>,
    OE: Error,
    IngestionError,
> {
    pub ingested: Vec<BulkIngestionResult<MCL, MCC, MPL, N, S, PD, AT, OE>>,
    pub error: IngestionError,
}

impl<
        const MCL: usize,
        const MCC: usize,
        const MPL: usize,
        N: NamespaceId,
        S: SubspaceId,
        PD: PayloadDigest,
        AT: AuthorisationToken<MCL, MCC, MPL, N, S, PD>,
        OE: Display + Error,
        IngestionError: Error,
    > std::fmt::Display for BulkIngestionError<MCL, MCC, MPL, N, S, PD, AT, OE, IngestionError>
{
    fn fmt(&self, f: &mut std::fmt::Formatter<'_>) -> std::fmt::Result {
        write!(
            f,
            "An error stopped bulk ingestion after successfully ingesting {:?} entries",
            self.ingested.len()
        )
    }
}

impl<
        const MCL: usize,
        const MCC: usize,
        const MPL: usize,
        N: NamespaceId + Debug,
        S: SubspaceId + Debug,
        PD: PayloadDigest + Debug,
        AT: AuthorisationToken<MCL, MCC, MPL, N, S, PD> + Debug,
        OE: Display + Error,
        IngestionError: Error,
    > Error for BulkIngestionError<MCL, MCC, MPL, N, S, PD, AT, OE, IngestionError>
{
}

/// Return when a payload is successfully appended to the [`Store`].
#[derive(Debug, Clone)]
pub enum PayloadAppendSuccess<const MCL: usize, const MCC: usize, const MPL: usize, N, S, PD>
where
    N: NamespaceId,
    S: SubspaceId,
    PD: PayloadDigest,
{
    /// The payload was appended to but not completed.
    Appended(Vec<LengthyEntry<MCL, MCC, MPL, N, S, PD>>),
    /// The payload was completed by the appendment.
    Completed(Vec<LengthyEntry<MCL, MCC, MPL, N, S, PD>>),
}

/// Returned when a payload fails to be appended into the [`Store`].
#[derive(Debug, Clone)]
pub enum PayloadAppendError<OE> {
    /// None of the entries in the store reference this payload.
    NotEntryReference,
    /// The payload is already held in storage.
    AlreadyHaveIt,
    /// The payload source produced more bytes than were expected for this payload.
    TooManyBytes,
    /// The completed payload's digest is not what was expected.
    DigestMismatch,
    /// Something specific to this store implementation went wrong.
    OperationError(OE),
}

impl<OE: Display + Error> Display for PayloadAppendError<OE> {
    fn fmt(&self, f: &mut std::fmt::Formatter<'_>) -> std::fmt::Result {
        match self {
            PayloadAppendError::NotEntryReference => write!(
                f,
                "None of the entries in the soter reference this payload."
            ),
            PayloadAppendError::AlreadyHaveIt => {
                write!(f, "The payload is already held in storage.")
            }
            PayloadAppendError::TooManyBytes => write!(
                f,
                "The payload source produced more bytes than were expected for this payload."
            ),
            PayloadAppendError::DigestMismatch => {
                write!(f, "The complete payload's digest is not what was expected.")
            }
            PayloadAppendError::OperationError(err) => std::fmt::Display::fmt(err, f),
        }
    }
}

impl<OE: Display + Error> Error for PayloadAppendError<OE> {}

/// Returned when no entry was found for some criteria.
#[derive(Debug, Clone)]
pub struct NoSuchEntryError;

impl Display for NoSuchEntryError {
    fn fmt(&self, f: &mut std::fmt::Formatter<'_>) -> std::fmt::Result {
        write!(f, "No entry was found for the given criteria.")
    }
}

impl Error for NoSuchEntryError {}

/// The order by which entries should be returned for a given query.
#[derive(Debug, Clone)]
pub enum QueryOrder {
    /// Ordered by subspace, then path, then timestamp.
    Subspace,
    /// Ordered by path, then by an arbitrary order determined by the implementation.
    Path,
    /// Ordered by timestamp, then by an arbitrary order determined by the implementation.
    Timestamp,
    /// An arbitrary order chosen by the implementation, hopefully the most efficient one.
    Arbitrary,
}

/// Describes an [`AuthorisedEntry`] which was pruned and the [`AuthorisedEntry`] which triggered the pruning.
#[derive(Debug, Clone)]
pub struct PruneEvent<const MCL: usize, const MCC: usize, const MPL: usize, N, S, PD, AT>
where
    N: NamespaceId,
    S: SubspaceId,
    PD: PayloadDigest,
    AT: AuthorisationToken<MCL, MCC, MPL, N, S, PD>,
{
    /// The subspace ID and path of the entry which was pruned.
    pub pruned: (S, Path<MCL, MCC, MPL>),
    /// The entry which triggered the pruning.
    pub by: AuthorisedEntry<MCL, MCC, MPL, N, S, PD, AT>,
}

/// An event which took place within a [`Store`].
/// Each event includes a *progress ID* which can be used to *resume* a subscription at any point in the future.
#[derive(Debug, Clone)]
pub enum StoreEvent<const MCL: usize, const MCC: usize, const MPL: usize, N, S, PD, AT>
where
    N: NamespaceId,
    S: SubspaceId,
    PD: PayloadDigest,
    AT: AuthorisationToken<MCL, MCC, MPL, N, S, PD>,
{
    /// A new entry was ingested.
    Ingested(
        u64,
        AuthorisedEntry<MCL, MCC, MPL, N, S, PD, AT>,
        EntryOrigin,
    ),
    /// An existing entry received a portion of its corresponding payload.
    Appended(u64, LengthyAuthorisedEntry<MCL, MCC, MPL, N, S, PD, AT>),
    /// An entry was forgotten.
    EntryForgotten(u64, (S, Path<MCL, MCC, MPL>)),
    /// A payload was forgotten.
    PayloadForgotten(u64, PD),
    /// An entry was pruned via prefix pruning.
    Pruned(u64, PruneEvent<MCL, MCC, MPL, N, S, PD, AT>),
}

/// Returned when the store chooses to not resume a subscription.
#[derive(Debug, Clone)]
pub struct ResumptionFailedError(pub u64);

impl Display for ResumptionFailedError {
    fn fmt(&self, f: &mut std::fmt::Formatter<'_>) -> std::fmt::Result {
        write!(
            f,
            "The subscription with ID {:?} could not be resumed.",
            self.0
        )
    }
}

impl Error for ResumptionFailedError {}

/// Describes which entries to ignore during a query.
#[derive(Default, Clone)]
pub struct QueryIgnoreParams {
    /// Omit entries with locally incomplete corresponding payloads.
    pub ignore_incomplete_payloads: bool,
    /// Omit entries whose payload is the empty string.
    pub ignore_empty_payloads: bool,
}

impl QueryIgnoreParams {
    pub fn ignore_incomplete_payloads(&mut self) {
        self.ignore_incomplete_payloads = true;
    }

    pub fn ignore_empty_payloads(&mut self) {
        self.ignore_empty_payloads = true;
    }
}

/// Returned when a payload could not be forgotten.
#[derive(Debug, Clone)]
pub enum ForgetPayloadError {
    NoSuchEntry,
    ReferredToByOtherEntries,
}

impl Display for ForgetPayloadError {
    fn fmt(&self, f: &mut std::fmt::Formatter<'_>) -> std::fmt::Result {
        match self {
            ForgetPayloadError::NoSuchEntry => {
                write!(
                    f,
                    "No entry for the given criteria could be found in this store."
                )
            }
            ForgetPayloadError::ReferredToByOtherEntries => write!(
                f,
                "The payload could not be forgotten because it is referred to by other entries."
            ),
        }
    }
}

impl Error for ForgetPayloadError {}

/// The origin of an entry ingestion event.
#[derive(Debug, Clone, PartialEq, Eq)]
pub enum EntryOrigin {
    /// The entry was probably created on this machine.
    Local,
    /// The entry was sourced from another source with an ID assigned by us.
    /// This is useful if you want to suppress the forwarding of entries to the peers from which the entry was originally sourced.
    Remote(u64),
}

/// A [`Store`] is a set of [`AuthorisedEntry`] belonging to a single namespace, and a  (possibly partial) corresponding set of payloads.
pub trait Store<const MCL: usize, const MCC: usize, const MPL: usize, N, S, PD, AT>
where
    N: NamespaceId,
    S: SubspaceId,
    PD: PayloadDigest,
    AT: AuthorisationToken<MCL, MCC, MPL, N, S, PD>,
{
    type FlushError: Display + Error;
    type BulkIngestionError: Display + Error;
    type OperationsError: Display + Error;

    /// The [namespace](https://willowprotocol.org/specs/data-model/index.html#namespace) which all of this store's [`AuthorisedEntry`] belong to.
    fn namespace_id() -> N;

    /// Attempt to ingest an [`AuthorisedEntry`] into the [`Store`].
    /// Will fail if the entry belonged to a different namespace than the store's, or if the `prevent_pruning` param is `true` and an ingestion would have triggered [prefix pruning](https://willowprotocol.org/specs/data-model/index.html#prefix_pruning).
    fn ingest_entry(
        &self,
        authorised_entry: AuthorisedEntry<MCL, MCC, MPL, N, S, PD, AT>,
        prevent_pruning: bool,
    ) -> impl Future<
        Output = Result<
            EntryIngestionSuccess<MCL, MCC, MPL, N, S, PD, AT>,
            EntryIngestionError<MCL, MCC, MPL, N, S, PD, AT, Self::OperationsError>,
        >,
    >;

    /// Attempt to ingest many [`AuthorisedEntry`] in the [`Store`].
    ///
    /// The result being `Ok` does **not** indicate that all entry ingestions were successful, only that each entry had an ingestion attempt, some of which *may* have returned [`EntryIngestionError`]. The `Err` type of this result is only returned if there was some internal error.
    fn bulk_ingest_entry(
        &self,
        authorised_entries: &[AuthorisedEntry<MCL, MCC, MPL, N, S, PD, AT>],
        prevent_pruning: bool,
    ) -> impl Future<
        Output = Result<
            Vec<BulkIngestionResult<MCL, MCC, MPL, N, S, PD, AT, Self::OperationsError>>,
            BulkIngestionError<
                MCL,
                MCC,
                MPL,
                N,
                S,
                PD,
                AT,
                Self::BulkIngestionError,
                Self::OperationsError,
            >,
        >,
    >;

    /// Attempt to append part of a payload for a given [`AuthorisedEntry`].
    ///
    /// Will fail if:
    /// - The payload digest is not referred to by any of the store's entries.
    /// - A complete payload with the same digest is already held in storage.
    /// - The payload source produced more bytes than were expected for this payload.
    /// - The final payload's digest did not match the expected digest
    /// - Something else went wrong, e.g. there was no space for the payload on disk.
    ///
    /// This method **cannot** verify the integrity of partial payloads. This means that arbitrary (and possibly malicious) payloads smaller than the expected size will be stored unless partial verification is implemented upstream (e.g. during [the Willow General Sync Protocol's payload transformation](https://willowprotocol.org/specs/sync/index.html#sync_payloads_transform)).
    fn append_payload<Producer>(
        &self,
        expected_digest: &PD,
        expected_size: u64,
        payload_source: &mut Producer,
    ) -> impl Future<
        Output = Result<
            PayloadAppendSuccess<MCL, MCC, MPL, N, S, PD>,
            PayloadAppendError<Self::OperationsError>,
        >,
    >
    where
        Producer: BulkProducer<Item = u8>;

    /// Locally forget an entry with a given [`Path`] and [subspace](https://willowprotocol.org/specs/data-model/index.html#subspace) id, returning the forgotten entry, or an error if no entry with that path and subspace ID are held by this store.
    ///
    /// If the `traceless` parameter is `true`, the store will keep no record of ever having had the entry. If `false`, it *may* persist what was forgotten for an arbitrary amount of time.
    ///
    /// Forgetting is not the same as [pruning](https://willowprotocol.org/specs/data-model/index.html#prefix_pruning)! Subsequent joins with other [`Store`]s may bring the forgotten entry back.
    fn forget_entry(
        &self,
        path: &Path<MCL, MCC, MPL>,
        subspace_id: &S,
        traceless: bool,
    ) -> impl Future<Output = Result<(), Self::OperationsError>>;

    /// Locally forget all [`AuthorisedEntry`] [included](https://willowprotocol.org/specs/grouping-entries/index.html#area_include) by a given [`AreaOfInterest`], returning all forgotten entries
    ///
    /// If `protected` is `Some`, then all entries [included](https://willowprotocol.org/specs/grouping-entries/index.html#area_include) by that [`Area`] will be prevented from being forgotten, even though they are included by `area`.
    ///
    /// If the `traceless` parameter is `true`, the store will keep no record of ever having had the forgotten entries. If `false`, it *may* persist what was forgetten for an arbitrary amount of time.
    ///
    /// Forgetting is not the same as [pruning](https://willowprotocol.org/specs/data-model/index.html#prefix_pruning)! Subsequent joins with other [`Store`]s may bring the forgotten entries back.
    fn forget_area(
        &self,
        area: &AreaOfInterest<MCL, MCC, MPL, S>,
        protected: Option<Area<MCL, MCC, MPL, S>>,
        traceless: bool,
    ) -> impl Future<Output = Vec<AuthorisedEntry<MCL, MCC, MPL, N, S, PD, AT>>>;

    /// Locally forget the corresponding payload of the entry with a given path and subspace, or an error if no entry with that path and subspace ID is held by this store or if the entry's payload corresponds to other entries.
    ///
    /// If the `traceless` parameter is `true`, the store will keep no record of ever having had the payload. If `false`, it *may* persist what was forgetten for an arbitrary amount of time.
    ///
    /// Forgetting is not the same as [pruning](https://willowprotocol.org/specs/data-model/index.html#prefix_pruning)! Subsequent joins with other [`Store`]s may bring the forgotten payload back.
    fn forget_payload(
        path: &Path<MCL, MCC, MPL>,
        subspace_id: S,
        traceless: bool,
    ) -> impl Future<Output = Result<(), ForgetPayloadError>>;

    /// Locally forget the corresponding payload of the entry with a given path and subspace, or an error if no entry with that path and subspace ID is held by this store. **The payload will be forgotten even if it corresponds to other entries**.
    ///
    /// If the `traceless` parameter is `true`, the store will keep no record of ever having had the payload. If `false`, it *may* persist what was forgetten for an arbitrary amount of time.
    ///
    /// Forgetting is not the same as [pruning](https://willowprotocol.org/specs/data-model/index.html#prefix_pruning)! Subsequent joins with other [`Store`]s may bring the forgotten payload back.
    fn force_forget_payload(
        path: &Path<MCL, MCC, MPL>,
        subspace_id: S,
        traceless: bool,
    ) -> impl Future<Output = Result<(), NoSuchEntryError>>;

    /// Locally forget all payloads with corresponding ['AuthorisedEntry'] [included](https://willowprotocol.org/specs/grouping-entries/index.html#area_include) by a given [`AreaOfInterest`], returning all [`PayloadDigest`] of forgotten payloads. Payloads corresponding to entries *outside* of the given `area` param will be be prevented from being forgotten.
    ///
    /// If `protected` is `Some`, then all payloads corresponding to entries [included](https://willowprotocol.org/specs/grouping-entries/index.html#area_include) by that [`Area`] will be prevented from being forgotten, even though they are included by `area`.
    ///
    /// If the `traceless` parameter is `true`, the store will keep no record of ever having had the forgotten payloads. If `false`, it *may* persist what was forgetten for an arbitrary amount of time.
    ///
    /// Forgetting is not the same as [pruning](https://willowprotocol.org/specs/data-model/index.html#prefix_pruning)! Subsequent joins with other [`Store`]s may bring the forgotten payloads back.
    fn forget_area_payloads(
        &self,
        area: &AreaOfInterest<MCL, MCC, MPL, S>,
        protected: Option<Area<MCL, MCC, MPL, S>>,
        traceless: bool,
    ) -> impl Future<Output = Vec<PD>>;

    /// Locally forget all payloads with corresponding ['AuthorisedEntry'] [included](https://willowprotocol.org/specs/grouping-entries/index.html#area_include) by a given [`AreaOfInterest`], returning all [`PayloadDigest`] of forgotten payloads. **Payloads will be forgotten even if it corresponds to other entries outside the given area**.
    ///
    /// If `protected` is `Some`, then all payloads corresponding to entries [included](https://willowprotocol.org/specs/grouping-entries/index.html#area_include) by that [`Area`] will be prevented from being forgotten, even though they are included by `area`.
    ///
    /// If the `traceless` parameter is `true`, the store will keep no record of ever having had the forgotten payloads. If `false`, it *may* persist what was forgetten for an arbitrary amount of time.
    ///
    /// Forgetting is not the same as [pruning](https://willowprotocol.org/specs/data-model/index.html#prefix_pruning)! Subsequent joins with other [`Store`]s may bring the forgotten payloads back.
    fn force_forget_area_payloads(
        &self,
        area: &AreaOfInterest<MCL, MCC, MPL, S>,
        protected: Option<Area<MCL, MCC, MPL, S>>,
        traceless: bool,
    ) -> impl Future<Output = Vec<PD>>;

    /// Force persistence of all previous mutations
    fn flush() -> impl Future<Output = Result<(), Self::FlushError>>;

    /// Return a [`LengthyAuthorisedEntry`] with the given [`Path`] and [subspace](https://willowprotocol.org/specs/data-model/index.html#subspace) ID, if present.
    fn entry(
        &self,
        path: &Path<MCL, MCC, MPL>,
        subspace_id: &S,
        ignore: Option<QueryIgnoreParams>,
    ) -> impl Future<Output = LengthyAuthorisedEntry<MCL, MCC, MPL, N, S, PD, AT>>;

    /// Query which entries are [included](https://willowprotocol.org/specs/grouping-entries/index.html#area_include) by an [`AreaOfInterest`], returning a producer of [`LengthyAuthorisedEntry`].
    fn query_area(
        &self,
        area: &AreaOfInterest<MCL, MCC, MPL, S>,
        order: &QueryOrder,
        reverse: bool,
        ignore: Option<QueryIgnoreParams>,
    ) -> impl Producer<Item = LengthyAuthorisedEntry<MCL, MCC, MPL, N, S, PD, AT>>;

    /// Subscribe to events concerning entries [included](https://willowprotocol.org/specs/grouping-entries/index.html#area_include) by an [`AreaOfInterest`], returning a producer of `StoreEvent`s which occurred since the moment of calling this function.
    fn subscribe_area(
        &self,
        area: &Area<MCL, MCC, MPL, S>,
        ignore: Option<QueryIgnoreParams>,
    ) -> impl Producer<Item = StoreEvent<MCL, MCC, MPL, N, S, PD, AT>>;

    /// Attempt to resume a subscription using a *progress ID* obtained from a previous subscription, or return an error if this store implementation is unable to resume the subscription.
    fn resume_subscription(
        progress_id: u64,
<<<<<<< HEAD
        area: AreaOfInterest<MCL, MCC, MPL, S>,
=======
        area: &Area<MCL, MCC, MPL, S>,
>>>>>>> 442854e6
        ignore: Option<QueryIgnoreParams>,
    ) -> Result<impl Producer<Item = StoreEvent<MCL, MCC, MPL, N, S, PD, AT>>, ResumptionFailedError>;
}<|MERGE_RESOLUTION|>--- conflicted
+++ resolved
@@ -534,11 +534,7 @@
     /// Attempt to resume a subscription using a *progress ID* obtained from a previous subscription, or return an error if this store implementation is unable to resume the subscription.
     fn resume_subscription(
         progress_id: u64,
-<<<<<<< HEAD
-        area: AreaOfInterest<MCL, MCC, MPL, S>,
-=======
         area: &Area<MCL, MCC, MPL, S>,
->>>>>>> 442854e6
         ignore: Option<QueryIgnoreParams>,
     ) -> Result<impl Producer<Item = StoreEvent<MCL, MCC, MPL, N, S, PD, AT>>, ResumptionFailedError>;
 }