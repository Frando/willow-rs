--- conflicted
+++ resolved
@@ -1,7 +1,5 @@
-<<<<<<< HEAD
 #[cfg(feature = "dev")]
 use arbitrary::{Arbitrary, Error as ArbitraryError, Unstructured};
-use std::rc::Rc;
 use ufotofu::local_nb::{BulkConsumer, BulkProducer};
 
 use crate::encoding::{
@@ -9,10 +7,9 @@
     max_power::{decode_max_power, encode_max_power},
     parameters::{Decoder, Encoder},
 };
-=======
+
 // This struct is tested in `fuzz/path.rs`, `fuzz/path2.rs`, `fuzz/path3.rs`, `fuzz/path3.rs` by comparing against a non-optimised reference implementation.
 // Further, the `successor` and `greater_but_not_prefixed` methods of that reference implementation are tested in `fuzz/path_successor.rs` and friends, and `fuzz/path_successor_of_prefix.rs` and friends.
->>>>>>> 891f0901
 
 use core::borrow::Borrow;
 use core::convert::AsRef;
@@ -410,14 +407,6 @@
         })
     }
 
-<<<<<<< HEAD
-    /// Return the total number of bytes in the path.
-    fn len(&self) -> usize;
-
-    /// Return whether the path has any [`PathComponent`] or not.
-    fn is_empty(&self) -> bool {
-        self.component_count() == 0
-=======
     /// Create an iterator over owned handles to the components of this path.
     ///
     /// Stepping the iterator takes `O(1)` time and performs no memory allocations.
@@ -431,7 +420,6 @@
            + ExactSizeIterator<Item = OwnedComponent<MCL>>
            + '_ {
         self.suffix_owned_components(0)
->>>>>>> 891f0901
     }
 
     /// Create an iterator over owned handles to the components of this path, starting at the `i`-th component. If `i` is greater than or equal to the number of components, the iterator yields zero items.
@@ -695,23 +683,10 @@
     }
 }
 
-<<<<<<< HEAD
-#[cfg(feature = "dev")]
-impl<'a, const MCL: usize> Arbitrary<'a> for PathComponentBox<MCL> {
-    fn arbitrary(u: &mut Unstructured<'a>) -> Result<Self, ArbitraryError> {
-        let boxx: Box<[u8]> = Arbitrary::arbitrary(u)?;
-        Self::new(&boxx).map_err(|_| ArbitraryError::IncorrectFormat)
-    }
-
-    #[inline]
-    fn size_hint(depth: usize) -> (usize, Option<usize>) {
-        <Box<[u8]> as Arbitrary<'a>>::size_hint(depth)
-=======
 /// Compare paths lexicogrphically, since that is the path ordering that the Willow spec always uses.
 impl<const MCL: usize, const MCC: usize, const MPL: usize> Ord for Path<MCL, MCC, MPL> {
     fn cmp(&self, other: &Self) -> core::cmp::Ordering {
         return self.components().cmp(other.components());
->>>>>>> 891f0901
     }
 }
 
@@ -773,19 +748,8 @@
         Self::get_sum_of_lengths_for_component(buf, i).map(|length| length + metadata_length)
     }
 
-<<<<<<< HEAD
-    fn component_count(&self) -> usize {
-        self.0.len()
-    }
-
-    fn len(&self) -> usize {
-        self.0.as_ref().iter().fold(0, |acc, comp| acc + comp.len())
-    }
-}
-=======
     fn get_usize_at_offset(buf: &[u8], offset_in_bytes: usize) -> Option<usize> {
         let end = offset_in_bytes + size_of::<usize>();
->>>>>>> 891f0901
 
         // We cannot interpret the memory in the slice as a usize directly, because the alignment might not match.
         // So we first copy the bytes onto the heap, then construct a usize from it.
@@ -806,13 +770,12 @@
     }
 }
 
-<<<<<<< HEAD
-impl<const MCL: usize, const MCC: usize, const MPL: usize> Encoder for PathRc<MCL, MCC, MPL> {
+impl<const MCL: usize, const MCC: usize, const MPL: usize> Encoder for Path<MCL, MCC, MPL> {
     async fn encode<C>(&self, consumer: &mut C) -> Result<(), EncodingConsumerError<C::Error>>
     where
         C: BulkConsumer<Item = u8>,
     {
-        encode_max_power(self.component_count(), MCC, consumer).await?;
+        encode_max_power(self.get_component_count(), MCC, consumer).await?;
 
         for component in self.components() {
             encode_max_power(component.len(), MCL, consumer).await?;
@@ -824,14 +787,14 @@
     }
 }
 
-impl<const MCL: usize, const MCC: usize, const MPL: usize> Decoder for PathRc<MCL, MCC, MPL> {
+impl<const MCL: usize, const MCC: usize, const MPL: usize> Decoder for Path<MCL, MCC, MPL> {
     async fn decode<P>(producer: &mut P) -> Result<Self, DecodeError<P::Error>>
     where
         P: BulkProducer<Item = u8>,
     {
         let component_count = decode_max_power(MCC, producer).await?;
 
-        let mut path = Self::empty();
+        let mut path = Self::new_empty();
 
         for _ in 0..component_count {
             let component_len = decode_max_power(MCL, producer).await?;
@@ -842,8 +805,7 @@
                 .bulk_overwrite_full_slice_uninit(component_box.as_mut())
                 .await?;
 
-            let path_component =
-                <Self as Path>::Component::new(slice).map_err(|_| DecodeError::InvalidInput)?;
+            let path_component = Component::new(slice).ok_or(DecodeError::InvalidInput)?;
             path = path
                 .append(path_component)
                 .map_err(|_| DecodeError::InvalidInput)?;
@@ -855,25 +817,30 @@
 
 #[cfg(feature = "dev")]
 impl<'a, const MCL: usize, const MCC: usize, const MPL: usize> Arbitrary<'a>
-    for PathRc<MCL, MCC, MPL>
+    for Path<MCL, MCC, MPL>
 {
     fn arbitrary(u: &mut Unstructured<'a>) -> Result<Self, ArbitraryError> {
-        let boxx: Box<[PathComponentBox<MCL>]> = Arbitrary::arbitrary(u)?;
-        Self::new(&boxx).map_err(|_| ArbitraryError::IncorrectFormat)
+        let bytestrings: Vec<Vec<u8>> = Arbitrary::arbitrary(u)?;
+        let components: Vec<Component<MCL>> = bytestrings
+            .iter()
+            .filter_map(|bytes| Component::new(bytes))
+            .collect();
+
+        Self::new_from_slice(&components).map_err(|_| ArbitraryError::IncorrectFormat)
     }
 
     #[inline]
     fn size_hint(depth: usize) -> (usize, Option<usize>) {
         <Box<[u8]> as Arbitrary<'a>>::size_hint(depth)
     }
-=======
+}
+
 /// Like core::iter::Chain, but implements ExactSizeIter if both components implement it. Panics if the resulting length overflows.
 ///
 /// Code liberally copy-pasted from the standard library.
 pub struct ExactLengthChain<A, B> {
     a: Option<A>,
     b: Option<B>,
->>>>>>> 891f0901
 }
 
 impl<A, B> ExactLengthChain<A, B> {
