[package]
name = "willow-data-model-fuzz"
version = "0.0.0"
publish = false
edition = "2021"

[package.metadata]
cargo-fuzz = true

[dependencies]
<<<<<<< HEAD
libfuzzer-sys = "0.4"
ufotofu = { path = "../../ufotofu", features = ["dev"] }
smol = "2.0.0"
arbitrary = { version = "1.0.2", features = ["derive"]}
=======
libfuzzer-sys = { version = "0.4", features = ["arbitrary-derive"] }
>>>>>>> 891f0901

[dependencies.willow-data-model]
path = "../data-model"
features = ["dev"]

[dependencies.earthstar]
path = "../earthstar"

[[bin]]
name = "path"
path = "fuzz_targets/path.rs"
test = false
doc = false
bench = false

[[bin]]
name = "path2"
path = "fuzz_targets/path2.rs"
test = false
doc = false
bench = false

[[bin]]
name = "path3"
path = "fuzz_targets/path3.rs"
test = false
doc = false
bench = false


[[bin]]
name = "path4"
path = "fuzz_targets/path4.rs"
test = false
doc = false
bench = false

[[bin]]
name = "path_successor"
path = "fuzz_targets/path_successor.rs"
test = false
doc = false
bench = false

[[bin]]
name = "path_successor_more"
path = "fuzz_targets/path_successor_more.rs"
test = false
doc = false
bench = false

[[bin]]
name = "path_successor_even_more"
path = "fuzz_targets/path_successor_even_more.rs"
test = false
doc = false
bench = false

[[bin]]
name = "successor_of_prefix"
path = "fuzz_targets/successor_of_prefix.rs"
test = false
doc = false
bench = false

[[bin]]
name = "successor_of_prefix_more"
path = "fuzz_targets/successor_of_prefix_more.rs"
test = false
doc = false
bench = false

[[bin]]
name = "successor_of_prefix_even_more"
path = "fuzz_targets/successor_of_prefix_even_more.rs"
test = false
doc = false
bench = false

[[bin]]
name = "path_encoding"
path = "fuzz_targets/path_encoding.rs"
test = false
doc = false
bench = false

[[bin]]
name = "path_encoding_random"
path = "fuzz_targets/path_encoding_random.rs"
test = false
doc = false
bench = false

[[bin]]
name = "entry_encoding"
path = "fuzz_targets/entry_encoding.rs"
test = false
doc = false
bench = false

[[bin]]
name = "entry_encoding_random"
path = "fuzz_targets/entry_encoding_random.rs"
test = false
doc = false
bench = false

[[bin]]
name = "u8be_encoding"
path = "fuzz_targets/u8be_encoding.rs"
test = false
doc = false
bench = false

[[bin]]
name = "u8be_encoding_random"
path = "fuzz_targets/u8be_encoding_random.rs"
test = false
doc = false
bench = false

[[bin]]
name = "u16be_encoding"
path = "fuzz_targets/u16be_encoding.rs"
test = false
doc = false
bench = false

[[bin]]
name = "u16be_encoding_random"
path = "fuzz_targets/u16be_encoding_random.rs"
test = false
doc = false
bench = false

[[bin]]
name = "u32be_encoding"
path = "fuzz_targets/u32be_encoding.rs"
test = false
doc = false
bench = false

[[bin]]
name = "u32be_encoding_random"
path = "fuzz_targets/u32be_encoding_random.rs"
test = false
doc = false
bench = false

[[bin]]
name = "u64be_encoding"
path = "fuzz_targets/u64be_encoding.rs"
test = false
doc = false
bench = false

[[bin]]
name = "u64be_encoding_random"
path = "fuzz_targets/u64be_encoding_random.rs"
test = false
doc = false
bench = false<|MERGE_RESOLUTION|>--- conflicted
+++ resolved
@@ -8,14 +8,11 @@
 cargo-fuzz = true
 
 [dependencies]
-<<<<<<< HEAD
-libfuzzer-sys = "0.4"
 ufotofu = { path = "../../ufotofu", features = ["dev"] }
 smol = "2.0.0"
 arbitrary = { version = "1.0.2", features = ["derive"]}
-=======
 libfuzzer-sys = { version = "0.4", features = ["arbitrary-derive"] }
->>>>>>> 891f0901
+
 
 [dependencies.willow-data-model]
 path = "../data-model"
